// TODO: remove skip for clippy dead_code check
#![allow(dead_code)]

use std::{
    any::Any,
    collections::{HashMap, HashSet},
};

use chrono::Utc;
use ethers::{
    abi::{decode, ParamType},
    prelude::U256,
    types::H160,
    utils::to_checksum,
};
use itertools::Itertools;
use revm::{
    precompile::{Address as rAddress, Bytes},
    primitives::{
        alloy_primitives::Keccak256, keccak256, AccountInfo, Bytecode, B256, KECCAK_EMPTY,
        U256 as rU256,
    },
    DatabaseRef,
};
use tracing::warn;

use tycho_core::dto::ProtocolStateDelta;

use crate::{
    evm::{
<<<<<<< HEAD
=======
        engine_db_interface::EngineDatabaseInterface,
>>>>>>> f7814d32
        simulation::{SimulationEngine, SimulationParameters},
        simulation_db::BlockHeader,
        tycho_db::PreCachedDB,
    },
    models::ERC20Token,
    protocol::{
<<<<<<< HEAD
        errors::{SimulationError, TransitionError},
=======
        errors::{TradeSimulationError, TransitionError},
>>>>>>> f7814d32
        events::{EVMLogMeta, LogIndex},
        models::GetAmountOutResult,
        state::{ProtocolEvent, ProtocolSim},
        vm::{
            constants::{ADAPTER_ADDRESS, EXTERNAL_ACCOUNT, MAX_BALANCE},
            engine::{create_engine, SHARED_TYCHO_DB},
            erc20_overwrite_factory::{ERC20OverwriteFactory, Overwrites},
<<<<<<< HEAD
=======
            errors::TychoSimulationError,
>>>>>>> f7814d32
            models::Capability,
            tycho_simulation_contract::TychoSimulationContract,
            utils::{get_code_for_contract, get_contract_bytecode, SlotId},
        },
    },
};
<<<<<<< HEAD

// Necessary for the init_account method to be in scope
#[allow(unused_imports)]
use crate::evm::engine_db_interface::EngineDatabaseInterface;
=======
>>>>>>> f7814d32

#[derive(Clone, Debug)]
pub struct VMPoolState<D: DatabaseRef + EngineDatabaseInterface + Clone> {
    /// The pool's identifier
    pub id: String,
    /// The pool's token's addresses
    pub tokens: Vec<H160>,
    /// The current block, will be used to set vm context
    pub block: BlockHeader,
    /// The pools token balances
    pub balances: HashMap<H160, U256>,
    /// The contract address for where protocol balances are stored (i.e. a vault contract).
    /// If given, balances will be overwritten here instead of on the pool contract during
    /// simulations
    pub balance_owner: Option<H160>,
    /// Spot prices of the pool by token pair
    pub spot_prices: HashMap<(H160, H160), f64>,
    /// The supported capabilities of this pool
    pub capabilities: HashSet<Capability>,
    /// Storage overwrites that will be applied to all simulations. They will be cleared
    //  when ``clear_all_cache`` is called, i.e. usually at each block. Hence, the name.
    pub block_lasting_overwrites: HashMap<rAddress, Overwrites>,
    /// A set of all contract addresses involved in the simulation of this pool."""
    pub involved_contracts: HashSet<H160>,
    /// Allows the specification of custom storage slots for token allowances and
    /// balances. This is particularly useful for token contracts involved in protocol
    /// logic that extends beyond simple transfer functionality.
    pub token_storage_slots: HashMap<H160, (SlotId, SlotId)>,
    /// The address to bytecode map of all stateless contracts used by the protocol
    /// for simulations. If the bytecode is None, an RPC call is done to get the code from our node
    pub stateless_contracts: HashMap<String, Option<Vec<u8>>>,
    /// If set, vm will emit detailed traces about the execution
    pub trace: bool,
    /// Indicates if the protocol uses custom update rules and requires update
    /// triggers to recalculate spot prices ect. Default is to update on all changes on
    /// the pool.
    pub manual_updates: bool,
    engine: Option<SimulationEngine<D>>,
    /// The adapter contract. This is used to run simulations
    adapter_contract: Option<TychoSimulationContract<D>>,
}

impl VMPoolState<PreCachedDB> {
    #[allow(clippy::too_many_arguments)]
    pub async fn new(
        id: String,
        tokens: Vec<H160>,
        block: BlockHeader,
        balances: HashMap<H160, U256>,
        balance_owner: Option<H160>,
        adapter_contract_path: String,
        involved_contracts: HashSet<H160>,
        stateless_contracts: HashMap<String, Option<Vec<u8>>>,
        manual_updates: bool,
        trace: bool,
    ) -> Result<Self, SimulationError> {
        let mut state = VMPoolState {
            id,
            tokens,
            block,
            balances,
            balance_owner,
            spot_prices: HashMap::new(),
            capabilities: HashSet::new(),
            block_lasting_overwrites: HashMap::new(),
            involved_contracts,
            token_storage_slots: HashMap::new(),
            stateless_contracts,
            trace,
            engine: None,
            adapter_contract: None,
            manual_updates,
        };
        state
            .set_engine(adapter_contract_path)
            .await?;
        state.adapter_contract = Some(TychoSimulationContract::new(
            *ADAPTER_ADDRESS,
            state
                .engine
                .clone()
                .ok_or_else(|| SimulationError::NotInitialized("Simulation engine".to_string()))?,
        )?);
        state.set_capabilities().await?;
        // TODO: add init_token_storage_slots() in 3796
        Ok(state)
    }

    async fn set_engine(&mut self, adapter_contract_path: String) -> Result<(), SimulationError> {
        if self.engine.is_none() {
            let token_addresses = self
                .tokens
                .iter()
                .map(|addr| to_checksum(addr, None))
                .collect();
            let engine: SimulationEngine<_> =
                create_engine(SHARED_TYCHO_DB.clone(), token_addresses, self.trace).await;
            engine.state.init_account(
                "0x0000000000000000000000000000000000000000"
                    .parse()
                    .unwrap(),
                AccountInfo {
                    balance: Default::default(),
                    nonce: 0,
                    code_hash: KECCAK_EMPTY,
                    code: None,
                },
                None,
                false,
            );
            engine.state.init_account(
                rAddress::parse_checksummed("0x0000000000000000000000000000000000000004", None)
                    .expect("Invalid checksum for external account address"),
                AccountInfo {
                    balance: Default::default(),
                    nonce: 0,
                    code_hash: KECCAK_EMPTY,
                    code: None,
                },
                None,
                false,
            );
            let adapter_contract_code =
                get_contract_bytecode(&adapter_contract_path).map_err(SimulationError::AbiError)?;

            engine.state.init_account(
                rAddress::parse_checksummed(ADAPTER_ADDRESS.to_string(), None)
                    .expect("Invalid checksum for external account address"),
                AccountInfo {
                    balance: *MAX_BALANCE,
                    nonce: 0,
                    code_hash: B256::from(keccak256(adapter_contract_code.clone().bytes())),
                    code: Some(adapter_contract_code),
                },
                None,
                false,
            );

            for (address, bytecode) in self.stateless_contracts.iter() {
                let (code, code_hash) = if bytecode.is_none() {
                    let mut addr_str = format!("{:?}", address);
                    if addr_str.starts_with("call") {
                        addr_str = self
                            .get_address_from_call(&engine, &addr_str)?
                            .to_string();
                    }
                    let code = get_code_for_contract(&addr_str, None).await?;
                    let code_hash = B256::from(keccak256(code.clone().bytes()));
                    (Some(code), code_hash)
                } else {
                    let code =
                        Bytecode::new_raw(Bytes::from(bytecode.clone().ok_or_else(|| {
                            SimulationError::DecodingError(
                                "Byte code from stateless contracts is None".into(),
                            )
                        })?));
                    let code_hash = B256::from(keccak256(code.clone().bytes()));
                    (Some(code), code_hash)
                };
                engine.state.init_account(
                    address.parse().unwrap(),
                    AccountInfo { balance: Default::default(), nonce: 0, code_hash, code },
                    None,
                    false,
                );
            }
            self.engine = Some(engine);
            Ok(())
        } else {
            Ok(())
        }
    }

    /// Gets the address of the code - mostly used for dynamic proxy implementations. For example,
    /// some protocols have some dynamic math implementation that is given by the factory. When
    /// we swap on the pools for such protocols, it will call the factory to get the implementation
    /// and use it for the swap.
    /// This method simulates the call to the pool, which gives us the address of the
    /// implementation.
    ///
    /// # See Also
    /// [Dynamic Address Resolution Example](https://github.com/propeller-heads/propeller-protocol-lib/blob/main/docs/indexing/reserved-attributes.md#description-2)
    fn get_address_from_call(
        &self,
        engine: &SimulationEngine<PreCachedDB>,
        decoded: &str,
    ) -> Result<rAddress, SimulationError> {
        let method_name = decoded
            .split(':')
            .last()
            .ok_or_else(|| {
                SimulationError::DecodingError("Invalid decoded string format".into())
            })?;

        let selector = {
            let mut hasher = Keccak256::new();
            hasher.update(method_name.as_bytes());
            let result = hasher.finalize();
            result[..4].to_vec()
        };

        let to_address = decoded
            .split(':')
            .nth(1)
            .ok_or_else(|| {
                SimulationError::DecodingError("Invalid decoded string format".into())
            })?;

        let timestamp = Utc::now()
            .naive_utc()
            .and_utc()
            .timestamp() as u64;

        let parsed_address: rAddress = to_address
            .parse()
            .map_err(|_| SimulationError::DecodingError("Invalid address format".into()))?;

        let sim_params = SimulationParameters {
            data: selector.to_vec().into(),
            to: parsed_address,
            block_number: self.block.number,
            timestamp,
            overrides: Some(HashMap::new()),
            caller: *EXTERNAL_ACCOUNT,
            value: 0.into(),
            gas_limit: None,
        };

        let sim_result = engine
            .simulate(&sim_params)
            .map_err(SimulationError::SimulationEngineError)?;

        let address = decode(&[ParamType::Address], &sim_result.result)
            .map_err(|_| SimulationError::DecodingError("Failed to decode ABI".into()))?
            .into_iter()
            .next()
            .ok_or_else(|| {
                SimulationError::DecodingError(
                    "Couldn't retrieve address from simulation for stateless contracts".into(),
                )
            })?;

        address
            .to_string()
            .parse()
            .map_err(|_| SimulationError::DecodingError("Couldn't parse address to string".into()))
    }

    /// Ensures the pool supports the given capability
    fn ensure_capability(&self, capability: Capability) -> Result<(), SimulationError> {
        if !self.capabilities.contains(&capability) {
            return Err(SimulationError::NotFound(format!(
                "capability {:?}",
                capability.to_string()
            )));
        }
        Ok(())
    }

    async fn set_capabilities(&mut self) -> Result<(), SimulationError> {
        let mut capabilities = Vec::new();

        // Generate all permutations of tokens and retrieve capabilities
        for tokens_pair in self.tokens.iter().permutations(2) {
            // Manually unpack the inner vector
            if let [t0, t1] = tokens_pair[..] {
                let caps = self
                    .adapter_contract
                    .clone()
<<<<<<< HEAD
                    .ok_or_else(|| SimulationError::NotInitialized("Adapter contract".to_string()))?
                    .get_capabilities(self.id.clone()[2..].to_string(), t0.address, t1.address)
=======
                    .ok_or_else(|| {
                        TychoSimulationError::UninitializedAdapter(
                            "Adapter contract must be initialized before setting capabilities"
                                .to_string(),
                        )
                    })?
                    .get_capabilities(self.id.clone()[2..].to_string(), *t0, *t1)
>>>>>>> f7814d32
                    .await?;
                capabilities.push(caps);
            }
        }

        // Find the maximum capabilities length
        let max_capabilities = capabilities
            .iter()
            .map(|c| c.len())
            .max()
            .unwrap_or(0);

        // Intersect all capability sets
        let common_capabilities: HashSet<_> = capabilities
            .iter()
            .fold(capabilities[0].clone(), |acc, cap| acc.intersection(cap).cloned().collect());

        self.capabilities = common_capabilities;

        // Check for mismatches in capabilities
        if self.capabilities.len() < max_capabilities {
            warn!(
                "Warning: Pool {} has different capabilities depending on the token pair!",
                self.id
            );
        }
        Ok(())
    }

    pub async fn set_spot_prices(
        &mut self,
        tokens: Vec<ERC20Token>,
    ) -> Result<(), SimulationError> {
        self.ensure_capability(Capability::PriceFunction)?;
        for [sell_token, buy_token] in tokens
            .iter()
            .permutations(2)
            .map(|p| [p[0], p[1]])
        {
            let sell_amount_limit = self
                .get_sell_amount_limit(vec![(sell_token.address), (buy_token.address)])
                .await?;
            let price_result = self
                .adapter_contract
                .clone()
                .ok_or_else(|| SimulationError::NotInitialized("Adapter contract".to_string()))?
                .price(
                    self.id.clone()[2..].to_string(),
                    sell_token.address,
                    buy_token.address,
                    vec![sell_amount_limit / U256::from(100)],
                    self.block.number,
                    Some(self.block_lasting_overwrites.clone()),
                )
                .await?;

            let price = if self
                .capabilities
                .contains(&Capability::ScaledPrice)
            {
                *price_result.first().ok_or_else(|| {
                    SimulationError::DecodingError("Spot price is not a u64".to_string())
                })?
            } else {
                let unscaled_price = price_result.first().ok_or_else(|| {
                    SimulationError::DecodingError("Spot price is not a u64".to_string())
                })?;
                *unscaled_price * 10f64.powi(sell_token.decimals as i32) /
                    10f64.powi(buy_token.decimals as i32)
            };

            self.spot_prices
                .insert((sell_token.address, buy_token.address), price);
        }
        Ok(())
    }

    /// Retrieves the sell amount limit for a given pair of tokens, where the first token is treated
    /// as the sell token and the second as the buy token. The order of tokens in the input vector
    /// is significant and determines the direction of the price query.
    async fn get_sell_amount_limit(
        &mut self,
<<<<<<< HEAD
        tokens: Vec<ERC20Token>,
    ) -> Result<U256, SimulationError> {
=======
        tokens: Vec<H160>,
    ) -> Result<U256, TychoSimulationError> {
>>>>>>> f7814d32
        let binding = self
            .adapter_contract
            .clone()
            .ok_or_else(|| SimulationError::NotInitialized("Adapter contract".to_string()))?;
        let limits = binding
            .get_limits(
                self.id.clone()[2..].to_string(),
                tokens[0],
                tokens[1],
                self.block.number,
                Some(
                    self.get_overwrites(
                        tokens,
                        U256::from_big_endian(
                            &(*MAX_BALANCE / rU256::from(100)).to_be_bytes::<32>(),
                        ),
                    )
                    .await?,
                ),
            )
            .await;

        Ok(limits?.0)
    }

    pub async fn get_overwrites(
        &mut self,
        tokens: Vec<H160>,
        max_amount: U256,
    ) -> Result<HashMap<rAddress, Overwrites>, SimulationError> {
        let token_overwrites = self
            .get_token_overwrites(tokens, max_amount)
            .await?;

        // Merge `block_lasting_overwrites` with `token_overwrites`
        let merged_overwrites =
            self.merge(&self.block_lasting_overwrites.clone(), &token_overwrites);
        self.block_lasting_overwrites = merged_overwrites.clone();
        Ok(merged_overwrites)
    }

    async fn get_token_overwrites(
        &self,
        tokens: Vec<H160>,
        max_amount: U256,
    ) -> Result<HashMap<rAddress, Overwrites>, SimulationError> {
        let sell_token = &tokens[0].clone();
        let mut res: Vec<HashMap<rAddress, Overwrites>> = Vec::new();
        if !self
            .capabilities
            .contains(&Capability::TokenBalanceIndependent)
        {
            res.push(self.get_balance_overwrites(tokens)?);
        }
        let mut overwrites = ERC20OverwriteFactory::new(
            rAddress::from_slice(&sell_token.0),
            *self
                .token_storage_slots
                .get(sell_token)
                .unwrap_or(&(SlotId::from(0), SlotId::from(1))),
        );

        overwrites.set_balance(max_amount, H160::from_slice(&*EXTERNAL_ACCOUNT.0));

        // Set allowance for ADAPTER_ADDRESS to max_amount
        overwrites.set_allowance(
            max_amount,
            H160::from_slice(&*ADAPTER_ADDRESS.0),
            H160::from_slice(&*EXTERNAL_ACCOUNT.0),
        );

        res.push(overwrites.get_overwrites());

        // Merge all overwrites into a single HashMap
        Ok(res
            .into_iter()
            .fold(HashMap::new(), |acc, overwrite| {
                self.merge(&acc, &overwrite);
                acc
            }))
    }

    fn get_balance_overwrites(
        &self,
<<<<<<< HEAD
        tokens: Vec<ERC20Token>,
    ) -> Result<HashMap<rAddress, Overwrites>, SimulationError> {
=======
        tokens: Vec<H160>,
    ) -> Result<HashMap<rAddress, Overwrites>, TychoSimulationError> {
>>>>>>> f7814d32
        let mut balance_overwrites: HashMap<rAddress, Overwrites> = HashMap::new();
        let address = match self.balance_owner {
            Some(address) => Ok(address),
            None => self
                .id
                .parse()
                .map_err(|_| SimulationError::EncodingError("Pool ID is not an address".into())),
        }?;

        for token in &tokens {
            let slots = if self.involved_contracts.contains(token) {
                self.token_storage_slots
                    .get(token)
                    .cloned()
                    .ok_or_else(|| {
                        SimulationError::EncodingError("Token storage slots not found".into())
                    })?
            } else {
                (SlotId::from(0), SlotId::from(1))
            };

            let mut overwrites = ERC20OverwriteFactory::new(rAddress::from(token.0), slots);
            overwrites.set_balance(
                self.balances
                    .get(token)
                    .cloned()
                    .unwrap_or_default(),
                address,
            );
            balance_overwrites.extend(overwrites.get_overwrites());
        }
        Ok(balance_overwrites)
    }

    fn merge(
        &self,
        target: &HashMap<rAddress, Overwrites>,
        source: &HashMap<rAddress, Overwrites>,
    ) -> HashMap<rAddress, Overwrites> {
        let mut merged = target.clone();

        for (key, source_inner) in source {
            merged
                .entry(*key)
                .or_default()
                .extend(source_inner.clone());
        }

        merged
    }
}

impl ProtocolSim for VMPoolState<PreCachedDB> {
    fn fee(&self) -> f64 {
        todo!()
    }

    fn spot_price(&self, base: &ERC20Token, quote: &ERC20Token) -> Result<f64, SimulationError> {
        self.spot_prices
            .get(&(base.address, quote.address))
            .cloned()
            .ok_or(SimulationError::NotFound("Spot prices".to_string()))
    }

    fn get_amount_out(
        &self,
        _amount_in: U256,
        _token_in: &ERC20Token,
        _token_out: &ERC20Token,
    ) -> Result<GetAmountOutResult, SimulationError> {
        todo!()
    }

    fn delta_transition(
        &mut self,
        _delta: ProtocolStateDelta,
    ) -> Result<(), TransitionError<String>> {
        todo!()
    }

    fn event_transition(
        &mut self,
        _protocol_event: Box<dyn ProtocolEvent>,
        _log: &EVMLogMeta,
    ) -> Result<(), TransitionError<LogIndex>> {
        todo!()
    }

    fn clone_box(&self) -> Box<dyn ProtocolSim> {
        Box::new(self.clone())
    }

    fn as_any(&self) -> &dyn Any {
        self
    }

    fn eq(&self, other: &dyn ProtocolSim) -> bool {
        if let Some(other_state) = other
            .as_any()
            .downcast_ref::<VMPoolState<PreCachedDB>>()
        {
            self.id == other_state.id
        } else {
            false
        }
    }
}

#[cfg(test)]
mod tests {
    use super::*;

    use ethers::{
        prelude::{H256, U256},
        types::Address as EthAddress,
    };
    use serde_json::Value;
    use std::{
        collections::{HashMap, HashSet},
        fs::File,
        path::Path,
        str::FromStr,
    };

    use crate::{
        evm::{simulation_db::BlockHeader, tycho_models::AccountUpdate},
        protocol::vm::models::Capability,
    };

    async fn setup_db(asset_path: &Path) -> Result<(), Box<dyn std::error::Error>> {
        let file = File::open(asset_path)?;
        let data: Value = serde_json::from_reader(file)?;

        let accounts: Vec<AccountUpdate> = serde_json::from_value(data["accounts"].clone())
            .expect("Expected accounts to match AccountUpdate structure");

        let db = SHARED_TYCHO_DB.clone();
        let engine: SimulationEngine<_> = create_engine(db.clone(), vec![], false).await;

        let block = BlockHeader {
            number: 20463609,
            hash: H256::from_str(
                "0x4315fd1afc25cc2ebc72029c543293f9fd833eeb305e2e30159459c827733b1b",
            )?,
            timestamp: 1722875891,
        };

        for account in accounts.clone() {
            engine.state.init_account(
                account.address,
                AccountInfo {
                    balance: account.balance.unwrap_or_default(),
                    nonce: 0u64,
                    code_hash: KECCAK_EMPTY,
                    code: account
                        .code
                        .clone()
                        .map(|arg0: Vec<u8>| Bytecode::new_raw(arg0.into())),
                },
                None,
                false,
            );
        }
        let db_write = db.write();
        db_write
            .await
            .update(accounts, Some(block))
            .await;

        Ok(())
    }

    async fn setup_pool_state() -> VMPoolState<PreCachedDB> {
        setup_db("src/protocol/vm/assets/balancer_contract_storage_block_20463609.json".as_ref())
            .await
            .expect("Failed to set up database");

        let dai_addr = H160::from_str("0x6b175474e89094c44da98b954eedeac495271d0f").unwrap();
        let bal_addr = H160::from_str("0xba100000625a3754423978a60c9317c58a424e3d").unwrap();

        let tokens = vec![dai_addr, bal_addr];
        let block = BlockHeader {
            number: 18485417,
            hash: H256::from_str(
                "0x28d41d40f2ac275a4f5f621a636b9016b527d11d37d610a45ac3a821346ebf8c",
            )
            .expect("Invalid block hash"),
            timestamp: 0,
        };

        let pool_id: String =
            "0x4626d81b3a1711beb79f4cecff2413886d461677000200000000000000000011".into();

        VMPoolState::<PreCachedDB>::new(
            pool_id,
            tokens,
            block,
            HashMap::from([
                (
                    EthAddress::from(dai_addr.0),
                    U256::from_dec_str("178754012737301807104").unwrap(),
                ),
                (EthAddress::from(bal_addr.0), U256::from_dec_str("91082987763369885696").unwrap()),
            ]),
            Some(EthAddress::from_str("0xBA12222222228d8Ba445958a75a0704d566BF2C8").unwrap()),
            "src/protocol/vm/assets/BalancerV2SwapAdapter.evm.runtime".to_string(),
            HashSet::new(),
            HashMap::new(),
            false,
            false,
        )
        .await
        .expect("Failed to initialize pool state")
    }

    #[tokio::test]
    async fn test_init() {
        setup_db("src/protocol/vm/assets/balancer_contract_storage_block_20463609.json".as_ref())
            .await
            .unwrap();

        let pool_state = setup_pool_state().await;

        let expected_capabilities = vec![
            Capability::SellSide,
            Capability::BuySide,
            Capability::PriceFunction,
            Capability::HardLimits,
        ]
        .into_iter()
        .collect::<HashSet<_>>();

        let capabilities_adapter_contract = pool_state
            .clone()
            .adapter_contract
            .unwrap()
            .get_capabilities(
                pool_state.id[2..].to_string(),
                pool_state.tokens[0],
                pool_state.tokens[1],
            )
            .await
            .unwrap();

        assert_eq!(capabilities_adapter_contract, expected_capabilities.clone());

        let capabilities_state = pool_state.clone().capabilities;

        assert_eq!(capabilities_state, expected_capabilities.clone());

        for capability in expected_capabilities.clone() {
            assert!(pool_state
                .clone()
                .ensure_capability(capability)
                .is_ok());
        }

        assert!(pool_state
            .clone()
            .ensure_capability(Capability::MarginalPrice)
            .is_err());
    }

    fn dai() -> ERC20Token {
        ERC20Token::new("0x6b175474e89094c44da98b954eedeac495271d0f", 18, "DAI", U256::from(10_000))
    }

    fn bal() -> ERC20Token {
        ERC20Token::new("0xba100000625a3754423978a60c9317c58a424e3d", 18, "BAL", U256::from(10_000))
    }

    #[tokio::test]
    async fn test_get_sell_amount_limit() {
        let mut pool_state = setup_pool_state().await;
        let dai_limit = pool_state
            .get_sell_amount_limit(vec![dai().address, bal().address])
            .await
            .unwrap();
        assert_eq!(dai_limit, U256::from_dec_str("100279494253364362835").unwrap());

        let bal_limit = pool_state
            .get_sell_amount_limit(vec![pool_state.tokens[1], pool_state.tokens[0]])
            .await
            .unwrap();
        assert_eq!(bal_limit, U256::from_dec_str("13997408640689987484").unwrap());
    }

    #[tokio::test]
    async fn test_set_spot_prices() {
        let mut pool_state = setup_pool_state().await;

        pool_state
            .set_spot_prices(vec![bal(), dai()])
            .await
            .unwrap();

        let dai_bal_spot_price = pool_state
            .spot_prices
            .get(&(pool_state.tokens[0], pool_state.tokens[1]))
            .unwrap();
        let bal_dai_spot_price = pool_state
            .spot_prices
            .get(&(pool_state.tokens[1], pool_state.tokens[0]))
            .unwrap();
        assert_eq!(dai_bal_spot_price, &0.137_778_914_319_047_9);
        assert_eq!(bal_dai_spot_price, &7.071_503_245_428_246);
    }
}<|MERGE_RESOLUTION|>--- conflicted
+++ resolved
@@ -28,21 +28,13 @@
 
 use crate::{
     evm::{
-<<<<<<< HEAD
-=======
-        engine_db_interface::EngineDatabaseInterface,
->>>>>>> f7814d32
         simulation::{SimulationEngine, SimulationParameters},
         simulation_db::BlockHeader,
         tycho_db::PreCachedDB,
     },
     models::ERC20Token,
     protocol::{
-<<<<<<< HEAD
-        errors::{SimulationError, TransitionError},
-=======
-        errors::{TradeSimulationError, TransitionError},
->>>>>>> f7814d32
+        errors::TransitionError,
         events::{EVMLogMeta, LogIndex},
         models::GetAmountOutResult,
         state::{ProtocolEvent, ProtocolSim},
@@ -50,23 +42,17 @@
             constants::{ADAPTER_ADDRESS, EXTERNAL_ACCOUNT, MAX_BALANCE},
             engine::{create_engine, SHARED_TYCHO_DB},
             erc20_overwrite_factory::{ERC20OverwriteFactory, Overwrites},
-<<<<<<< HEAD
-=======
-            errors::TychoSimulationError,
->>>>>>> f7814d32
             models::Capability,
             tycho_simulation_contract::TychoSimulationContract,
             utils::{get_code_for_contract, get_contract_bytecode, SlotId},
         },
     },
 };
-<<<<<<< HEAD
 
 // Necessary for the init_account method to be in scope
 #[allow(unused_imports)]
 use crate::evm::engine_db_interface::EngineDatabaseInterface;
-=======
->>>>>>> f7814d32
+use crate::protocol::errors::SimulationError;
 
 #[derive(Clone, Debug)]
 pub struct VMPoolState<D: DatabaseRef + EngineDatabaseInterface + Clone> {
@@ -336,18 +322,8 @@
                 let caps = self
                     .adapter_contract
                     .clone()
-<<<<<<< HEAD
                     .ok_or_else(|| SimulationError::NotInitialized("Adapter contract".to_string()))?
-                    .get_capabilities(self.id.clone()[2..].to_string(), t0.address, t1.address)
-=======
-                    .ok_or_else(|| {
-                        TychoSimulationError::UninitializedAdapter(
-                            "Adapter contract must be initialized before setting capabilities"
-                                .to_string(),
-                        )
-                    })?
                     .get_capabilities(self.id.clone()[2..].to_string(), *t0, *t1)
->>>>>>> f7814d32
                     .await?;
                 capabilities.push(caps);
             }
@@ -428,15 +404,7 @@
     /// Retrieves the sell amount limit for a given pair of tokens, where the first token is treated
     /// as the sell token and the second as the buy token. The order of tokens in the input vector
     /// is significant and determines the direction of the price query.
-    async fn get_sell_amount_limit(
-        &mut self,
-<<<<<<< HEAD
-        tokens: Vec<ERC20Token>,
-    ) -> Result<U256, SimulationError> {
-=======
-        tokens: Vec<H160>,
-    ) -> Result<U256, TychoSimulationError> {
->>>>>>> f7814d32
+    async fn get_sell_amount_limit(&mut self, tokens: Vec<H160>) -> Result<U256, SimulationError> {
         let binding = self
             .adapter_contract
             .clone()
@@ -521,13 +489,8 @@
 
     fn get_balance_overwrites(
         &self,
-<<<<<<< HEAD
-        tokens: Vec<ERC20Token>,
+        tokens: Vec<H160>,
     ) -> Result<HashMap<rAddress, Overwrites>, SimulationError> {
-=======
-        tokens: Vec<H160>,
-    ) -> Result<HashMap<rAddress, Overwrites>, TychoSimulationError> {
->>>>>>> f7814d32
         let mut balance_overwrites: HashMap<rAddress, Overwrites> = HashMap::new();
         let address = match self.balance_owner {
             Some(address) => Ok(address),
