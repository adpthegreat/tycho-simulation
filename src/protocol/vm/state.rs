--- conflicted
+++ resolved
@@ -37,7 +37,6 @@
         utils::{get_code_for_address, get_contract_bytecode},
     },
 };
-<<<<<<< HEAD
 
 use crate::protocol::vm::{
     erc20_overwrite_factory::{ERC20OverwriteFactory, Overwrites},
@@ -67,11 +66,10 @@
     sync::Arc,
 };
 use tokio::sync::RwLock;
-=======
+
 // Necessary for the init_account method to be in scope
 #[allow(unused_imports)]
 use crate::evm::engine_db_interface::EngineDatabaseInterface;
->>>>>>> 010d9f92
 
 #[derive(Clone)]
 pub struct VMPoolState<D: DatabaseRef + EngineDatabaseInterface + Clone> {
@@ -157,12 +155,9 @@
                 .clone()
                 .expect("Engine not set"),
         )?);
-<<<<<<< HEAD
+        state.set_capabilities().await?;
         state.set_spot_prices().await?;
         // TODO: add init_token_storage_slots() in 3796
-=======
-        state.set_capabilities().await?;
->>>>>>> 010d9f92
         Ok(state)
     }
 
@@ -330,7 +325,60 @@
             .map_err(|_| ProtosimError::DecodingError("Expected an Address".into()))
     }
 
-<<<<<<< HEAD
+    /// Ensures the pool supports the given capability
+    fn ensure_capability(&self, capability: Capability) -> Result<(), ProtosimError> {
+        if !self.capabilities.contains(&capability) {
+            return Err(ProtosimError::UnsupportedCapability(capability.to_string()));
+        }
+        Ok(())
+    }
+
+    async fn set_capabilities(&mut self) -> Result<(), ProtosimError> {
+        let mut capabilities = Vec::new();
+
+        // Generate all permutations of tokens and retrieve capabilities
+        for tokens_pair in self.tokens.iter().permutations(2) {
+            // Manually unpack the inner vector
+            if let [t0, t1] = &tokens_pair[..] {
+                let caps = self
+                    .adapter_contract
+                    .clone()
+                    .ok_or_else(|| {
+                        ProtosimError::UninitializedAdapter(
+                            "Adapter contract must be initialized before setting capabilities"
+                                .to_string(),
+                        )
+                    })?
+                    .get_capabilities(self.id.clone()[2..].to_string(), t0.address, t1.address)
+                    .await?;
+                capabilities.push(caps);
+            }
+        }
+
+        // Find the maximum capabilities length
+        let max_capabilities = capabilities
+            .iter()
+            .map(|c| c.len())
+            .max()
+            .unwrap_or(0);
+
+        // Intersect all capability sets
+        let common_capabilities: HashSet<_> = capabilities
+            .iter()
+            .fold(capabilities[0].clone(), |acc, cap| acc.intersection(cap).cloned().collect());
+
+        self.capabilities = common_capabilities;
+
+        // Check for mismatches in capabilities
+        if self.capabilities.len() < max_capabilities {
+            warn!(
+                "Warning: Pool {} has different capabilities depending on the token pair!",
+                self.id
+            );
+        }
+        Ok(())
+    }
+
     async fn set_spot_prices(&mut self) -> Result<(), ProtosimError> {
         // TODO: ensure capabilities
         let tokens_clone = self.tokens.clone(); // Clone `self.tokens` to avoid an immutable borrow of `self`
@@ -496,66 +544,11 @@
                 .or_default()
                 .extend(source_inner.clone());
         }
-=======
-    /// Ensures the pool supports the given capability
-    fn ensure_capability(&self, capability: Capability) -> Result<(), ProtosimError> {
-        if !self.capabilities.contains(&capability) {
-            return Err(ProtosimError::UnsupportedCapability(capability.to_string()));
-        }
-        Ok(())
-    }
-
-    async fn set_capabilities(&mut self) -> Result<(), ProtosimError> {
-        let mut capabilities = Vec::new();
-
-        // Generate all permutations of tokens and retrieve capabilities
-        for tokens_pair in self.tokens.iter().permutations(2) {
-            // Manually unpack the inner vector
-            if let [t0, t1] = &tokens_pair[..] {
-                let caps = self
-                    .adapter_contract
-                    .clone()
-                    .ok_or_else(|| {
-                        ProtosimError::UninitializedAdapter(
-                            "Adapter contract must be initialized before setting capabilities"
-                                .to_string(),
-                        )
-                    })?
-                    .get_capabilities(self.id.clone()[2..].to_string(), t0.address, t1.address)
-                    .await?;
-                capabilities.push(caps);
-            }
-        }
-
-        // Find the maximum capabilities length
-        let max_capabilities = capabilities
-            .iter()
-            .map(|c| c.len())
-            .max()
-            .unwrap_or(0);
-
-        // Intersect all capability sets
-        let common_capabilities: HashSet<_> = capabilities
-            .iter()
-            .fold(capabilities[0].clone(), |acc, cap| acc.intersection(cap).cloned().collect());
-
-        self.capabilities = common_capabilities;
-
-        // Check for mismatches in capabilities
-        if self.capabilities.len() < max_capabilities {
-            warn!(
-                "Warning: Pool {} has different capabilities depending on the token pair!",
-                self.id
-            );
-        }
-        Ok(())
->>>>>>> 010d9f92
     }
 }
 
 #[cfg(test)]
 mod tests {
-<<<<<<< HEAD
     use super::*;
     use crate::{
         evm::{simulation_db::BlockHeader, tycho_models::AccountUpdate},
@@ -572,8 +565,6 @@
         utils::hex::traits::FromHex,
     };
     use serde_json::Value;
-=======
->>>>>>> 010d9f92
     use std::{
         collections::{HashMap, HashSet},
         fs::File,
@@ -592,42 +583,6 @@
 
     use super::*;
 
-<<<<<<< HEAD
-=======
-    #[tokio::test]
-    async fn test_set_engine_initialization() {
-        let id = "0x4315fd1afc25cc2ebc72029c543293f9fd833eeb305e2e30159459c827733b1b".to_string();
-        let tokens = vec![
-            ERC20Token::new(
-                "0xA0b86991c6218b36c1d19D4a2e9Eb0cE3606eB48",
-                6,
-                "USDC",
-                U256::from(10_000),
-            ),
-            ERC20Token::new(
-                "0xC02aaA39b223FE8D0A0e5C4F27eAD9083C756Cc2",
-                18,
-                "WETH",
-                U256::from(10_000),
-            ),
-        ];
-
-        let block = BlockHeader { number: 12345, ..Default::default() };
-        let pool_state = VMPoolState::<PreCachedDB>::new(
-            id.clone(),
-            tokens,
-            block,
-            HashMap::new(),
-            "src/protocol/vm/assets/BalancerV2SwapAdapter.evm.runtime".to_string(),
-            HashMap::new(),
-            false,
-        )
-        .await;
-
-        assert!(pool_state.unwrap().engine.is_some(), "Engine should be initialized");
-    }
-
->>>>>>> 010d9f92
     async fn setup_db(asset_path: &Path) -> Result<(), Box<dyn std::error::Error>> {
         let file = File::open(asset_path)?;
         let data: Value = serde_json::from_reader(file)?;
@@ -738,9 +693,6 @@
 
         let pool_state = setup_pool_state().await;
 
-<<<<<<< HEAD
-        let capabilities = pool_state
-=======
         let pool_state_initialized = pool_state.unwrap();
 
         let expected_capabilities = vec![
@@ -753,7 +705,6 @@
         .collect::<HashSet<_>>();
 
         let capabilities_adapter_contract = pool_state_initialized
->>>>>>> 010d9f92
             .clone()
             .adapter_contract
             .unwrap()
@@ -765,18 +716,26 @@
             .await
             .unwrap();
 
-<<<<<<< HEAD
-        assert_eq!(
-            capabilities,
-            vec![
-                Capability::SellSide,
-                Capability::BuySide,
-                Capability::PriceFunction,
-                Capability::HardLimits,
-            ]
-            .into_iter()
-            .collect::<HashSet<_>>()
-        );
+        assert_eq!(capabilities_adapter_contract, expected_capabilities.clone());
+
+        let capabilities_state = pool_state_initialized
+            .clone()
+            .capabilities;
+
+        assert_eq!(capabilities_state, expected_capabilities.clone());
+
+        for capability in expected_capabilities.clone() {
+            assert!(pool_state_initialized
+                .clone()
+                .ensure_capability(capability)
+                .is_ok());
+        }
+
+        assert!(pool_state_initialized
+            .clone()
+            .ensure_capability(Capability::MarginalPrice)
+            .is_err());
+
 
         let dai_bal_spot_price = pool_state
             .spot_prices
@@ -802,36 +761,5 @@
             .get_sell_amount_limit(pool_state.tokens[1].clone(), pool_state.tokens[0].clone())
             .await;
         assert_eq!(bal_limit, U256::from_dec_str("13997408640689987484").unwrap());
-=======
-        assert_eq!(capabilities_adapter_contract, expected_capabilities.clone());
-
-        let capabilities_state = pool_state_initialized
-            .clone()
-            .capabilities;
-
-        assert_eq!(capabilities_state, expected_capabilities.clone());
-
-        for capability in expected_capabilities.clone() {
-            assert!(pool_state_initialized
-                .clone()
-                .ensure_capability(capability)
-                .is_ok());
-        }
-
-        assert!(pool_state_initialized
-            .clone()
-            .ensure_capability(Capability::MarginalPrice)
-            .is_err());
-
-        // // Assert spot prices TODO: in 3757
-        // assert_eq!(
-        //     pool.spot_prices,
-        //     HashMap::from([
-        //         ((bal.clone(), dai.clone()),
-        // Decimal::from_str("7.071503245428245871486924221").unwrap()),         ((dai.
-        // clone(), bal.clone()), Decimal::from_str("0.1377789143190479049114331557").unwrap())
-        //     ])
-        // );
->>>>>>> 010d9f92
     }
 }